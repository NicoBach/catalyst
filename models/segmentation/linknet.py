import torch
import torch.nn as nn
from torchvision import models


class ResNetEncoder(nn.Module):
    def __init__(self, arch, pretrained=True):
        super().__init__()

        backbone = arch(pretrained=pretrained)

        self.encoder0 = nn.Sequential(
            backbone.conv1, backbone.bn1, backbone.relu, backbone.maxpool
        )
        self.encoder1 = backbone.layer1
        self.encoder2 = backbone.layer2
        self.encoder3 = backbone.layer3
        self.encoder4 = backbone.layer4

        self.filters = [
            self.encoder1[-1].conv2.out_channels,
            self.encoder2[-1].conv2.out_channels,
            self.encoder3[-1].conv2.out_channels,
            self.encoder4[-1].conv2.out_channels
        ]

    def forward(self, x):
        acts = []
        x = self.encoder0(x)
        x = self.encoder1(x)
        acts.append(x)
        x = self.encoder2(x)
        acts.append(x)
        x = self.encoder3(x)
        acts.append(x)
        x = self.encoder4(x)
        acts.append(x)
        return acts


class DecoderBlock(nn.Module):
    def __init__(self, m, n, stride=2):
        super().__init__()

        # B, C, H, W -> B, C/4, H, W
        self.conv1 = nn.Conv2d(m, m // 4, 1)
        self.norm1 = nn.BatchNorm2d(m // 4)
        self.relu1 = nn.ReLU(inplace=True)

        # B, C/4, H, W -> B, C/4, H, W
        self.conv2 = nn.ConvTranspose2d(
            m // 4, m // 4, 3, stride=stride, padding=1
        )
        self.norm2 = nn.BatchNorm2d(m // 4)
        self.relu2 = nn.ReLU(inplace=True)

        # B, C/4, H, W -> B, C, H, W
        self.conv3 = nn.Conv2d(m // 4, n, 1)
        self.norm3 = nn.BatchNorm2d(n)
        self.relu3 = nn.ReLU(inplace=True)

    def forward(self, x):
        double_size = (x.size(-2) * 2, x.size(-1) * 2)
        x = self.conv1(x)
        x = self.norm1(x)
        x = self.relu1(x)
        x = self.conv2(x, output_size=double_size)
        x = self.norm2(x)
        x = self.relu2(x)
        x = self.conv3(x)
        x = self.norm3(x)
        x = self.relu3(x)
        return x


class FinalBlock(nn.Module):
    def __init__(self, num_filters, num_classes=2):
        super().__init__()

        self.conv1 = nn.ConvTranspose2d(
            num_filters, num_filters // 2, 3, stride=2, padding=1
        )
        self.relu1 = nn.ReLU(inplace=True)
        self.conv2 = nn.Conv2d(
            num_filters // 2, num_filters // 2, 3, padding=1
        )
        self.relu2 = nn.ReLU(inplace=True)
        self.conv3 = nn.Conv2d(num_filters // 2, num_classes, 1)

    def forward(self, inputs):
        double_size = (inputs.size(-2) * 2, inputs.size(-1) * 2)
        x = self.conv1(inputs, output_size=double_size)
        x = self.relu1(x)
        x = self.conv2(x)
        x = self.relu2(x)
        x = self.conv3(x)
        return x


class LinkNet(nn.Module):
    def __init__(self, num_classes=1, backbone="resnet34", pretrained=True):
        super().__init__()

        backbone = str(backbone)
        if backbone == "resnet18":
            self.encoder = ResNetEncoder(
                models.resnet18, pretrained=pretrained
            )
        elif backbone == "resnet34":
            self.encoder = ResNetEncoder(
                models.resnet34, pretrained=pretrained
            )
        elif backbone == "resnet50":
            self.encoder = ResNetEncoder(
                models.resnet50, pretrained=pretrained
            )
        else:
<<<<<<< HEAD
            raise ValueError(f"Unexpected LinkNet depth: {depth}")
=======
            raise ValueError(f"Unexcpected LinkNet backbone: {backbone}")
>>>>>>> 3c1cba34
        filters = self.encoder.filters

        self.decoder4 = DecoderBlock(filters[3], filters[2])
        self.decoder3 = DecoderBlock(filters[2], filters[1])
        self.decoder2 = DecoderBlock(filters[1], filters[0])
        self.decoder1 = DecoderBlock(filters[0], filters[0])

        self.final = FinalBlock(filters[0], num_classes)

    def forward(self, x):
        e1, e2, e3, e4 = self.encoder(x)

        d4 = self.decoder4(e4) + e3
        d3 = self.decoder3(d4) + e2
        d2 = self.decoder2(d3) + e1
        d1 = self.decoder1(d2)

        return self.final(d1)


if __name__ == "__main__":
    device = torch.device("cuda" if torch.cuda.is_available() else "cpu")

    model = LinkNet(1).to(device)
    images = torch.randn(4, 3, 256, 256).to(device)

    out = model.forward(images)
    print(out.size())<|MERGE_RESOLUTION|>--- conflicted
+++ resolved
@@ -115,11 +115,7 @@
                 models.resnet50, pretrained=pretrained
             )
         else:
-<<<<<<< HEAD
-            raise ValueError(f"Unexpected LinkNet depth: {depth}")
-=======
             raise ValueError(f"Unexcpected LinkNet backbone: {backbone}")
->>>>>>> 3c1cba34
         filters = self.encoder.filters
 
         self.decoder4 = DecoderBlock(filters[3], filters[2])
